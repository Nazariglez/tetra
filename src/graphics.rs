//! Functions and types relating to rendering.
//!
//! This module implements a (hopefully!) efficent quad renderer, which will queue up
//! drawing operations until it is absolutely necessary to send them to the graphics
//! hardware. This allows us to minimize the number of draw calls made, speeding up
//! rendering.

pub mod animation;

pub mod colors;
pub(crate) mod opengl;
pub mod ui;

<<<<<<< HEAD
mod canvas;
mod scaling;
mod shader;
mod text;
mod texture;

pub use canvas::*;
pub use glm::Vec2;
pub use scaling::*;
pub use shader::*;
pub use text::*;
pub use texture::*;

use glm::{self, Mat4};
=======
pub use self::animation::Animation;
pub use self::canvas::*;
pub use self::color::Color;
pub use self::scaling::ScreenScaling;
pub use self::shader::Shader;
pub use self::text::{Font, Text};
pub use self::texture::Texture;
pub use self::ui::NineSlice;
pub use crate::glm::Vec2;

>>>>>>> d277d95f
use glyph_brush::{GlyphBrush, GlyphBrushBuilder};

use crate::error::Result;
use crate::glm::{self, Mat3, Mat4};
use crate::graphics::opengl::{
    BufferUsage, FrontFace, GLDevice, GLIndexBuffer, GLVertexBuffer, TextureFormat,
};
use crate::graphics::text::FontQuad;
use crate::window;
use crate::Context;

const MAX_SPRITES: usize = 2048;
const MAX_VERTICES: usize = MAX_SPRITES * 4;
const MAX_INDICES: usize = MAX_SPRITES * 6;
const VERTEX_STRIDE: usize = 8;
const INDEX_ARRAY: [u32; 6] = [0, 1, 2, 2, 3, 0];
const DEFAULT_FONT: &[u8] = include_bytes!("./resources/DejaVuSansMono.ttf");

#[derive(PartialEq)]
pub(crate) enum ActiveTexture {
    Backbuffer,
    FontCache,
    User(Texture),
}

#[derive(PartialEq)]
pub(crate) enum ActiveShader {
    Default,
    User(Shader),
}

#[derive(PartialEq)]
pub(crate) enum ActiveCanvas {
    Backbuffer,
    Window,
    User(Canvas),
}

pub(crate) struct GraphicsContext {
    vertex_buffer: GLVertexBuffer,
    index_buffer: GLIndexBuffer,

    texture: Option<ActiveTexture>,
    font_cache_texture: Texture,

    shader: ActiveShader,
    default_shader: Shader,

    window_projection: Mat4,

    canvas: ActiveCanvas,
    backbuffer: Canvas,

    vertex_data: Vec<f32>,
    element_capacity: usize,
    element_count: usize,

    internal_width: i32,
    internal_height: i32,
    scaling: ScreenScaling,
    screen_rect: Rectangle,
    letterbox_color: Color,

    font_cache: GlyphBrush<'static, FontQuad>,
}

impl GraphicsContext {
    pub(crate) fn new(
        device: &mut GLDevice,
        window_width: i32,
        window_height: i32,
        internal_width: i32,
        internal_height: i32,
        scaling: ScreenScaling,
    ) -> Result<GraphicsContext> {
        assert!(
            MAX_VERTICES <= 32767,
            "Can't have more than 32767 vertices to a single buffer"
        );

        let (backbuffer_width, backbuffer_height) = match scaling {
            ScreenScaling::Resize => (window_width, window_height),
            _ => (internal_width, internal_height),
        };

        let screen_rect =
            scaling.get_screen_rect(internal_width, internal_height, window_width, window_height);

        let backbuffer = Canvas::with_device(device, backbuffer_width, backbuffer_height);
        device.set_viewport(0, 0, backbuffer_width, backbuffer_height);
        device.front_face(FrontFace::Clockwise);

        let indices: Vec<u32> = INDEX_ARRAY
            .iter()
            .cycle()
            .take(MAX_INDICES)
            .enumerate()
            .map(|(i, vertex)| vertex + i as u32 / 6 * 4)
            .collect();

        let vertex_buffer = device.new_vertex_buffer(
            MAX_VERTICES * VERTEX_STRIDE,
            VERTEX_STRIDE,
            BufferUsage::DynamicDraw,
        );

        device.set_vertex_buffer_attribute(&vertex_buffer, 0, 2, 0);
        device.set_vertex_buffer_attribute(&vertex_buffer, 1, 2, 2);
        device.set_vertex_buffer_attribute(&vertex_buffer, 2, 4, 4);

        let index_buffer = device.new_index_buffer(MAX_INDICES, BufferUsage::StaticDraw);

        device.set_index_buffer_data(&index_buffer, &indices, 0);

        let default_shader = Shader::with_device(
            device,
            shader::DEFAULT_VERTEX_SHADER,
            shader::DEFAULT_FRAGMENT_SHADER,
        )?;

        let font_cache = GlyphBrushBuilder::using_font_bytes(DEFAULT_FONT).build();
        let (width, height) = font_cache.texture_dimensions();

        let font_cache_texture = Texture::with_device_empty(device, width as i32, height as i32);

        Ok(GraphicsContext {
            vertex_buffer,
            index_buffer,

            texture: None,
            font_cache_texture,

            shader: ActiveShader::Default,
            default_shader,

            window_projection: glm::ortho(
                0.0,
                window_width as f32,
                window_height as f32,
                0.0,
                -1.0,
                1.0,
            ),

            canvas: ActiveCanvas::Backbuffer,
            backbuffer,

            vertex_data: Vec::with_capacity(MAX_VERTICES * VERTEX_STRIDE),
            element_capacity: MAX_INDICES,
            element_count: 0,

            internal_width,
            internal_height,
            scaling,
            screen_rect,
            letterbox_color: colors::BLACK,

            font_cache,
        })
    }
}

/// A rectangle of `f32`s.
#[derive(Debug, Copy, Clone, PartialEq)]
pub struct Rectangle {
    /// The X co-ordinate of the rectangle.
    pub x: f32,

    /// The Y co-ordinate of the rectangle.
    pub y: f32,

    /// The width of the rectangle.
    pub width: f32,

    /// The height of the rectangle.
    pub height: f32,
}

impl Rectangle {
    /// Creates a new `Rectangle`.
    pub fn new(x: f32, y: f32, width: f32, height: f32) -> Rectangle {
        Rectangle {
            x,
            y,
            width,
            height,
        }
    }

    /// Returns an infinite iterator of horizontally adjecent rectangles, starting at the specified
    /// point and increasing along the X axis.
    ///
    /// This can be useful when slicing spritesheets.
    ///
    /// # Examples
    /// ```
    /// # use tetra::graphics::Rectangle;
    /// let rects: Vec<Rectangle> = Rectangle::row(0.0, 0.0, 16.0, 16.0).take(3).collect();
    ///
    /// assert_eq!(Rectangle::new(0.0, 0.0, 16.0, 16.0), rects[0]);
    /// assert_eq!(Rectangle::new(16.0, 0.0, 16.0, 16.0), rects[1]);
    /// assert_eq!(Rectangle::new(32.0, 0.0, 16.0, 16.0), rects[2]);
    /// ```
    pub fn row(x: f32, y: f32, width: f32, height: f32) -> impl Iterator<Item = Rectangle> {
        RectangleRow {
            next_rect: Rectangle::new(x, y, width, height),
        }
    }

    /// Returns an infinite iterator of vertically adjecent rectangles, starting at the specified
    /// point and increasing along the Y axis.
    ///
    /// This can be useful when slicing spritesheets.
    ///
    /// # Examples
    /// ```
    /// # use tetra::graphics::Rectangle;
    /// let rects: Vec<Rectangle> = Rectangle::column(0.0, 0.0, 16.0, 16.0).take(3).collect();
    ///
    /// assert_eq!(Rectangle::new(0.0, 0.0, 16.0, 16.0), rects[0]);
    /// assert_eq!(Rectangle::new(0.0, 16.0, 16.0, 16.0), rects[1]);
    /// assert_eq!(Rectangle::new(0.0, 32.0, 16.0, 16.0), rects[2]);
    /// ```
    pub fn column(x: f32, y: f32, width: f32, height: f32) -> impl Iterator<Item = Rectangle> {
        RectangleColumn {
            next_rect: Rectangle::new(x, y, width, height),
        }
    }
}

#[derive(Debug, Clone)]
struct RectangleRow {
    next_rect: Rectangle,
}

impl Iterator for RectangleRow {
    type Item = Rectangle;

    fn next(&mut self) -> Option<Rectangle> {
        let current_rect = self.next_rect;
        self.next_rect.x += self.next_rect.width;
        Some(current_rect)
    }
}

#[derive(Debug, Clone)]
struct RectangleColumn {
    next_rect: Rectangle,
}

impl Iterator for RectangleColumn {
    type Item = Rectangle;

    fn next(&mut self) -> Option<Rectangle> {
        let current_rect = self.next_rect;
        self.next_rect.y += self.next_rect.height;
        Some(current_rect)
    }
}

/// Represents an RGBA color.
#[derive(Debug, Copy, Clone, PartialEq)]
pub struct Color {
    /// The red component of the color.
    pub r: f32,

    /// The green component of the color.
    pub g: f32,

    /// The blue component of the color.
    pub b: f32,

    /// The alpha component of the color.
    pub a: f32,
}

impl Color {
    /// Creates a new `Color`, with the specified RGB values and the alpha set to 1.0.
    pub fn rgb(r: f32, g: f32, b: f32) -> Color {
        Color { r, g, b, a: 1.0 }
    }

    /// Creates a new `Color`, with the specified RGBA values.
    pub fn rgba(r: f32, g: f32, b: f32, a: f32) -> Color {
        Color { r, g, b, a }
    }
}

/// Struct representing the parameters that can be used when drawing.
///
/// You can either use this as a builder by calling `DrawParams::new` and then chaining methods, or
/// construct it manually - whichever you find more pleasant to write.
#[derive(Debug, Clone, PartialEq)]
pub struct DrawParams {
    /// The position that the graphic should be drawn at. Defaults to [0.0, 0.0].
    pub position: Vec2,

    /// The scale that the graphic should be drawn at. Defaults to [1.0, 1.0].
    ///
    /// This can be set to a negative value to flip the graphic around the origin.
    pub scale: Vec2,

    /// The origin of the graphic. Defaults to [0.0, 0.0] (the top left).
    ///
    /// Positioning and scaling will be calculated relative to this point.
    pub origin: Vec2,

    /// The rotation of the graphic, in radians. Defaults to 0.0.
    pub rotation: f32,

    /// A color to multiply the graphic by. Defaults to white.
    pub color: Color,

    /// A sub-region of the graphic to draw. Defaults to `None`, which means the the full graphic will be drawn.
    ///
    /// This is useful if you're using spritesheets (which you should be!).
    pub clip: Option<Rectangle>,
}

impl DrawParams {
    /// Creates a new set of `DrawParams`.
    pub fn new() -> DrawParams {
        DrawParams::default()
    }

    /// Sets the position that the graphic should be drawn at.
    pub fn position(mut self, position: Vec2) -> DrawParams {
        self.position = position;
        self
    }

    /// Sets the scale that the graphic should be drawn at.
    pub fn scale(mut self, scale: Vec2) -> DrawParams {
        self.scale = scale;
        self
    }

    /// Sets the origin of the graphic.
    pub fn origin(mut self, origin: Vec2) -> DrawParams {
        self.origin = origin;
        self
    }

    /// Sets the rotation of the graphic, in radians.
    pub fn rotation(mut self, rotation: f32) -> DrawParams {
        self.rotation = rotation;
        self
    }

    /// Sets the color to multiply the graphic by.
    pub fn color(mut self, color: Color) -> DrawParams {
        self.color = color;
        self
    }

    /// Sets the region of the graphic to draw.
    pub fn clip(mut self, clip: Rectangle) -> DrawParams {
        self.clip = Some(clip);
        self
    }
}

impl Default for DrawParams {
    fn default() -> DrawParams {
        DrawParams {
            position: Vec2::new(0.0, 0.0),
            scale: Vec2::new(1.0, 1.0),
            origin: Vec2::new(0.0, 0.0),
            rotation: 0.0,
            color: colors::WHITE,
            clip: None,
        }
    }
}

impl From<Vec2> for DrawParams {
    fn from(position: Vec2) -> DrawParams {
        DrawParams {
            position,
            ..DrawParams::default()
        }
    }
}

/// Represents a type that can be drawn.
///
/// [graphics::draw](fn.draw.html) can be used to draw without importing this trait, which is sometimes
/// more convienent.
pub trait Drawable {
    /// Draws `self` to the screen (or a canvas, if one is enabled), using the specified parameters.
    ///
    /// Any type that implements `Into<DrawParams>` can be passed into this method. For example, since the majority
    /// of the time, you only care about changing the position, a `Vec2` can be passed to set the position and leave
    /// everything else as the defaults.
    fn draw<P>(&self, ctx: &mut Context, params: P)
    where
        P: Into<DrawParams>;
}

/// Clears the screen (or a canvas, if one is enabled) to the specified color.
pub fn clear(ctx: &mut Context, color: Color) {
    ctx.gl.clear(color.r, color.g, color.b, color.a);
}

// TODO: This function really needs cleaning up before it can be exposed publicly.

pub(crate) fn push_quad(
    ctx: &mut Context,
    x1: f32,
    y1: f32,
    x2: f32,
    y2: f32,
    mut u1: f32,
    mut v1: f32,
    mut u2: f32,
    mut v2: f32,
    params: &DrawParams,
) {
    // This function is a bit hairy, but it's more performant than doing the matrix math every
    // frame by a *lot* (at least going by the BunnyMark example). The logic is roughly based
    // on how FNA and LibGDX implement their spritebatches.

    if ctx.graphics.element_count >= ctx.graphics.element_capacity {
        flush(ctx);
    }

    let mut fx = (x1 - params.origin.x) * params.scale.x;
    let mut fy = (y1 - params.origin.y) * params.scale.y;
    let mut fx2 = (x2 - params.origin.x) * params.scale.x;
    let mut fy2 = (y2 - params.origin.y) * params.scale.y;

    if fx2 < fx {
        std::mem::swap(&mut fx, &mut fx2);
        std::mem::swap(&mut u1, &mut u2);
    }

    if fy2 < fy {
        std::mem::swap(&mut fy, &mut fy2);
        std::mem::swap(&mut v1, &mut v2);
    }

    // Branching here might be a bit of a premature optimization...
    let (ox1, oy1, ox2, oy2, ox3, oy3, ox4, oy4) = if params.rotation != 0.0 {
        let sin = params.rotation.sin();
        let cos = params.rotation.cos();
        (
            params.position.x + (cos * fx) - (sin * fy),
            params.position.y + (sin * fx) + (cos * fy),
            params.position.x + (cos * fx) - (sin * fy2),
            params.position.y + (sin * fx) + (cos * fy2),
            params.position.x + (cos * fx2) - (sin * fy2),
            params.position.y + (sin * fx2) + (cos * fy2),
            params.position.x + (cos * fx2) - (sin * fy),
            params.position.y + (sin * fx2) + (cos * fy),
        )
    } else {
        (
            params.position.x + fx,
            params.position.y + fy,
            params.position.x + fx,
            params.position.y + fy2,
            params.position.x + fx2,
            params.position.y + fy2,
            params.position.x + fx2,
            params.position.y + fy,
        )
    };

    ctx.graphics.vertex_data.extend_from_slice(&[
        // 1
        ox1,
        oy1,
        u1,
        v1,
        params.color.r,
        params.color.g,
        params.color.b,
        params.color.a,
        // 2
        ox2,
        oy2,
        u1,
        v2,
        params.color.r,
        params.color.g,
        params.color.b,
        params.color.a,
        // 3
        ox3,
        oy3,
        u2,
        v2,
        params.color.r,
        params.color.g,
        params.color.b,
        params.color.a,
        // 4
        ox4,
        oy4,
        u2,
        v1,
        params.color.r,
        params.color.g,
        params.color.b,
        params.color.a,
    ]);

    ctx.graphics.element_count += 6;
}

/// Draws an object to the screen (or to a canvas, if one is enabled).
///
/// This function simply calls [`draw`](trait.Drawable.html#tymethod.draw) on the passed object - it is
/// provided to allow you to avoid having to import the [`Drawable`](trait.Drawable.html) trait as well
/// as the `graphics` module.
pub fn draw<D: Drawable, P: Into<DrawParams>>(ctx: &mut Context, drawable: &D, params: P) {
    drawable.draw(ctx, params);
}

/// Sets the texture that is currently being used for rendering.
///
/// If the texture is different from the one that is currently in use, this will trigger a
/// [`flush`](fn.flush.html) to the graphics hardware - try to avoid texture swapping as
/// much as you can.
pub fn set_texture(ctx: &mut Context, texture: &Texture) {
    set_texture_ex(ctx, ActiveTexture::User(texture.clone()));
}

pub(crate) fn set_texture_ex(ctx: &mut Context, texture: ActiveTexture) {
    let wrapped_texture = Some(texture);

    if wrapped_texture != ctx.graphics.texture {
        flush(ctx);
        ctx.graphics.texture = wrapped_texture;
    }
}

/// Sets the shader that is currently being used for rendering.
///
/// If the shader is different from the one that is currently in use, this will trigger a
/// [`flush`](fn.flush.html) to the graphics hardware - try to avoid shader swapping as
/// much as you can.
pub fn set_shader(ctx: &mut Context, shader: &Shader) {
    set_shader_ex(ctx, ActiveShader::User(shader.clone()));
}

/// Sets the renderer back to using the default shader.
pub fn reset_shader(ctx: &mut Context) {
    set_shader_ex(ctx, ActiveShader::Default);
}

pub(crate) fn set_shader_ex(ctx: &mut Context, shader: ActiveShader) {
    if shader != ctx.graphics.shader {
        flush(ctx);
        ctx.graphics.shader = shader;
    }
}

/// Sets the renderer to redirect all drawing commands to the specified canvas.
///
/// If the canvas is different from the one that is currently in use, this will trigger a
/// [`flush`](fn.flush.html) to the graphics hardware.
pub fn set_canvas(ctx: &mut Context, canvas: &Canvas) {
    set_canvas_ex(ctx, ActiveCanvas::User(canvas.clone()));
}

/// Sets the renderer back to drawing to the screen directly.
pub fn reset_canvas(ctx: &mut Context) {
    set_canvas_ex(ctx, ActiveCanvas::Backbuffer);
}

pub(crate) fn set_canvas_ex(ctx: &mut Context, canvas: ActiveCanvas) {
    if canvas != ctx.graphics.canvas {
        flush(ctx);
        ctx.graphics.canvas = canvas;

        match &ctx.graphics.canvas {
            ActiveCanvas::Window => {
                ctx.gl.bind_default_framebuffer();
                ctx.gl.front_face(FrontFace::CounterClockwise);
                ctx.gl
                    .set_viewport(0, 0, window::get_width(ctx), window::get_height(ctx));
            }
            ActiveCanvas::Backbuffer => {
                ctx.gl
                    .bind_framebuffer(&ctx.graphics.backbuffer.framebuffer);
                ctx.gl.front_face(FrontFace::Clockwise);
                ctx.gl.set_viewport(
                    0,
                    0,
                    ctx.graphics.backbuffer.width(),
                    ctx.graphics.backbuffer.height(),
                );
            }
            ActiveCanvas::User(r) => {
                ctx.gl.bind_framebuffer(&r.framebuffer);
                ctx.gl.front_face(FrontFace::Clockwise);
                ctx.gl.set_viewport(0, 0, r.width(), r.height());
            }
        }
    }
}

/// Sends queued data to the graphics hardware.
///
/// You usually will not have to call this manually, as [`set_texture`](fn.set_texture.html) and
/// [`present`](fn.present.html) will automatically flush when necessary. Try to keep flushing
/// to a minimum, as this will reduce the number of draw calls made to the graphics device.
pub fn flush(ctx: &mut Context) {
    if !ctx.graphics.vertex_data.is_empty() {
        let texture = match &ctx.graphics.texture {
            None => return,
            Some(ActiveTexture::Backbuffer) => &ctx.graphics.backbuffer.texture,
            Some(ActiveTexture::FontCache) => &ctx.graphics.font_cache_texture,
            Some(ActiveTexture::User(t)) => &t,
        };

        let shader = match &ctx.graphics.shader {
            ActiveShader::Default => &ctx.graphics.default_shader,
            ActiveShader::User(s) => &s,
        };

        let projection = match &ctx.graphics.canvas {
            ActiveCanvas::Window => &ctx.graphics.window_projection,
            ActiveCanvas::Backbuffer => &ctx.graphics.backbuffer.projection,
            ActiveCanvas::User(r) => &r.projection,
        };

        ctx.gl.bind_texture(&texture.handle);

        ctx.gl.bind_program(&shader.handle);
        ctx.gl
            .set_uniform(&shader.handle, "u_projection", &projection);

        ctx.gl.bind_vertex_buffer(&ctx.graphics.vertex_buffer);
        ctx.gl
            .set_vertex_buffer_data(&ctx.graphics.vertex_buffer, &ctx.graphics.vertex_data, 0);

        ctx.gl
            .draw_elements(&ctx.graphics.index_buffer, ctx.graphics.element_count);

        ctx.graphics.vertex_data.clear();
        ctx.graphics.element_count = 0;
    }
}

/// Presents the result of drawing commands to the screen, scaling/letterboxing if necessary.
///
/// If any custom shaders/canvases are set, this function will unset them -
/// don't rely on the state of one render carrying over to the next!
///
/// You usually will not have to call this manually, as it is called for you at the end of every
/// frame. Note that calling it will trigger a [`flush`](fn.flush.html) to the graphics hardware.
pub fn present(ctx: &mut Context) {
    set_canvas_ex(ctx, ActiveCanvas::Window);
    set_shader_ex(ctx, ActiveShader::Default);
    set_texture_ex(ctx, ActiveTexture::Backbuffer);

    clear(ctx, ctx.graphics.letterbox_color);

    let screen_rect = ctx.graphics.screen_rect;

    push_quad(
        ctx,
        screen_rect.x,
        screen_rect.y,
        screen_rect.x + screen_rect.width,
        screen_rect.y + screen_rect.height,
        0.0,
        0.0,
        1.0,
        1.0,
        &DrawParams::new(),
    );

    flush(ctx);
    ctx.window.gl_swap_window();

    set_canvas_ex(ctx, ActiveCanvas::Backbuffer);
}

/// Gets the internal width of the screen.
pub fn get_internal_width(ctx: &Context) -> i32 {
    ctx.graphics.backbuffer.width()
}

/// Sets the internal width of the screen.
///
/// If the scaling mode is set to Resize, this will not take effect until the scaling
/// mode is changed.
pub fn set_internal_width(ctx: &mut Context, width: i32) {
    set_internal_size(ctx, width, ctx.graphics.internal_height);
}

/// Gets the internal height of the screen.
pub fn get_internal_height(ctx: &Context) -> i32 {
    ctx.graphics.backbuffer.height()
}

/// Sets the internal height of the screen.
///
/// If the scaling mode is set to Resize, this will not take effect until the scaling
/// mode is changed.
pub fn set_internal_height(ctx: &mut Context, height: i32) {
    set_internal_size(ctx, ctx.graphics.internal_width, height);
}

/// Gets the internal size of the screen.
pub fn get_internal_size(ctx: &Context) -> (i32, i32) {
    (
        ctx.graphics.backbuffer.width(),
        ctx.graphics.backbuffer.height(),
    )
}

/// Sets the internal size of the screen.
///
/// If the scaling mode is set to Resize, this will not take effect until the scaling
/// mode is changed.
pub fn set_internal_size(ctx: &mut Context, width: i32, height: i32) {
    ctx.graphics.internal_width = width;
    ctx.graphics.internal_height = height;

    if let ScreenScaling::Resize = ctx.graphics.scaling {

    } else {
        set_backbuffer_size(ctx, width, height);
        update_screen_rect(ctx);
    }
}

pub(crate) fn get_screen_rect(ctx: &Context) -> Rectangle {
    ctx.graphics.screen_rect
}

/// Gets the current scaling mode.
pub fn get_scaling(ctx: &mut Context) -> ScreenScaling {
    ctx.graphics.scaling
}

/// Sets the current scaling mode.
pub fn set_scaling(ctx: &mut Context, scaling: ScreenScaling) {
    ctx.graphics.scaling = scaling;

    if let ScreenScaling::Resize = ctx.graphics.scaling {
        set_backbuffer_size(ctx, window::get_width(ctx), window::get_height(ctx));
    } else {
        set_backbuffer_size(
            ctx,
            ctx.graphics.internal_width,
            ctx.graphics.internal_height,
        );
    }

    update_screen_rect(ctx);
}

/// Sets the color of the letterbox bars that are displayed when scaling the screen.
///
/// For information on which scaling modes can cause letterboxing, see the docs for
/// [`ScreenScaling`](./scaling/enum.ScreenScaling.html).
pub fn set_letterbox_color(ctx: &mut Context, color: Color) {
    ctx.graphics.letterbox_color = color;
}

pub(crate) fn set_backbuffer_size(ctx: &mut Context, width: i32, height: i32) {
    if ctx.graphics.backbuffer.width() != width || ctx.graphics.backbuffer.height() != height {
        ctx.graphics.backbuffer = Canvas::new(ctx, width, height);

        if let ActiveCanvas::Backbuffer = ctx.graphics.canvas {
            ctx.gl.set_viewport(0, 0, width, height);
        }
    }
}

pub(crate) fn update_screen_rect(ctx: &mut Context) {
    ctx.graphics.screen_rect = ctx.graphics.scaling.get_screen_rect(
        ctx.graphics.backbuffer.width(),
        ctx.graphics.backbuffer.height(),
        window::get_width(ctx),
        window::get_height(ctx),
    );
}

pub(crate) fn set_window_projection(ctx: &mut Context, width: i32, height: i32) {
    ctx.graphics.window_projection = glm::ortho(0.0, width as f32, height as f32, 0.0, -1.0, 1.0);
}<|MERGE_RESOLUTION|>--- conflicted
+++ resolved
@@ -11,7 +11,6 @@
 pub(crate) mod opengl;
 pub mod ui;
 
-<<<<<<< HEAD
 mod canvas;
 mod scaling;
 mod shader;
@@ -19,29 +18,16 @@
 mod texture;
 
 pub use canvas::*;
-pub use glm::Vec2;
 pub use scaling::*;
 pub use shader::*;
 pub use text::*;
 pub use texture::*;
 
-use glm::{self, Mat4};
-=======
-pub use self::animation::Animation;
-pub use self::canvas::*;
-pub use self::color::Color;
-pub use self::scaling::ScreenScaling;
-pub use self::shader::Shader;
-pub use self::text::{Font, Text};
-pub use self::texture::Texture;
-pub use self::ui::NineSlice;
+use glyph_brush::{GlyphBrush, GlyphBrushBuilder};
+
+use crate::error::Result;
 pub use crate::glm::Vec2;
-
->>>>>>> d277d95f
-use glyph_brush::{GlyphBrush, GlyphBrushBuilder};
-
-use crate::error::Result;
-use crate::glm::{self, Mat3, Mat4};
+use crate::glm::{self, Mat4};
 use crate::graphics::opengl::{
     BufferUsage, FrontFace, GLDevice, GLIndexBuffer, GLVertexBuffer, TextureFormat,
 };
