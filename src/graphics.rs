//! Functions and types used for rendering to the screen.
//!
//! This module implements a (hopefully!) efficent quad renderer, which will queue up
//! drawing operations until it is absolutely necessary to send them to the graphics
//! hardware. This allows us to minimize the number of draw calls made, speeding up
//! rendering.

pub mod animation;
<<<<<<< HEAD
pub mod colors;
=======
mod canvas;
pub mod color;
>>>>>>> 4e5bd198
pub(crate) mod opengl;
pub mod ui;

<<<<<<< HEAD
mod scaling;
mod shader;
mod text;
mod texture;

=======
pub use self::animation::Animation;
pub use self::canvas::*;
pub use self::color::Color;
pub use self::scaling::ScreenScaling;
pub use self::shader::Shader;
pub use self::text::{Font, Text};
pub use self::texture::Texture;
pub use self::ui::NineSlice;
>>>>>>> 4e5bd198
pub use glm::Vec2;
pub use scaling::*;
pub use shader::*;
pub use text::*;
pub use texture::*;

use glm::{self, Mat4};
use glyph_brush::{GlyphBrush, GlyphBrushBuilder};

use crate::error::Result;
use crate::graphics::opengl::{
    BufferUsage, FrontFace, GLDevice, GLIndexBuffer, GLVertexBuffer, TextureFormat,
};
use crate::window;
use crate::Context;

const MAX_SPRITES: usize = 2048;
const MAX_VERTICES: usize = MAX_SPRITES * 4;
const MAX_INDICES: usize = MAX_SPRITES * 6;
const VERTEX_STRIDE: usize = 8;
const INDEX_ARRAY: [u32; 6] = [0, 1, 2, 2, 3, 0];
const DEFAULT_FONT: &[u8] = include_bytes!("./resources/DejaVuSansMono.ttf");

#[derive(PartialEq)]
pub(crate) enum ActiveTexture {
    Backbuffer,
    FontCache,
    User(Texture),
}

#[derive(PartialEq)]
pub(crate) enum ActiveShader {
    Default,
    User(Shader),
}

#[derive(PartialEq)]
pub(crate) enum ActiveCanvas {
    Backbuffer,
    Window,
    User(Canvas),
}

pub(crate) struct GraphicsContext {
    vertex_buffer: GLVertexBuffer,
    index_buffer: GLIndexBuffer,

    texture: Option<ActiveTexture>,
    font_cache_texture: Texture,

    shader: ActiveShader,
    default_shader: Shader,

    window_projection: Mat4,

    canvas: ActiveCanvas,
    backbuffer: Canvas,

    vertex_data: Vec<f32>,
    element_capacity: usize,
    element_count: usize,

    internal_width: i32,
    internal_height: i32,
    scaling: ScreenScaling,
    screen_rect: Rectangle,
    letterbox_color: Color,

    font_cache: GlyphBrush<'static>,
}

impl GraphicsContext {
    pub(crate) fn new(
        device: &mut GLDevice,
        window_width: i32,
        window_height: i32,
        internal_width: i32,
        internal_height: i32,
        scaling: ScreenScaling,
    ) -> Result<GraphicsContext> {
        assert!(
            MAX_VERTICES <= 32767,
            "Can't have more than 32767 vertices to a single buffer"
        );

        let (backbuffer_width, backbuffer_height) = match scaling {
            ScreenScaling::Resize => (window_width, window_height),
            _ => (internal_width, internal_height),
        };

        let screen_rect =
            scaling.get_screen_rect(internal_width, internal_height, window_width, window_height);

        let backbuffer_texture =
            device.new_texture(backbuffer_width, backbuffer_height, TextureFormat::Rgba);
        let backbuffer_fb = device.new_framebuffer();
        device.attach_texture_to_framebuffer(&backbuffer_fb, &backbuffer_texture, false);
        device.set_viewport(0, 0, backbuffer_width, backbuffer_height);
        device.front_face(FrontFace::Clockwise);
        let backbuffer = Canvas::from_handle(backbuffer_texture, backbuffer_fb);

        let indices: Vec<u32> = INDEX_ARRAY
            .iter()
            .cycle()
            .take(MAX_INDICES)
            .enumerate()
            .map(|(i, vertex)| vertex + i as u32 / 6 * 4)
            .collect();

        let vertex_buffer = device.new_vertex_buffer(
            MAX_VERTICES * VERTEX_STRIDE,
            VERTEX_STRIDE,
            BufferUsage::DynamicDraw,
        );

        device.set_vertex_buffer_attribute(&vertex_buffer, 0, 2, 0);
        device.set_vertex_buffer_attribute(&vertex_buffer, 1, 2, 2);
        device.set_vertex_buffer_attribute(&vertex_buffer, 2, 4, 4);

        let index_buffer = device.new_index_buffer(MAX_INDICES, BufferUsage::StaticDraw);

        device.set_index_buffer_data(&index_buffer, &indices, 0);

        let default_shader = Shader::from_handle(device.compile_program(
            shader::DEFAULT_VERTEX_SHADER,
            shader::DEFAULT_FRAGMENT_SHADER,
        )?);

        let font_cache = GlyphBrushBuilder::using_font_bytes(DEFAULT_FONT).build();
        let (width, height) = font_cache.texture_dimensions();

        let font_cache_texture = Texture::from_handle(device.new_texture(
            width as i32,
            height as i32,
            TextureFormat::Rgba,
        ));

        Ok(GraphicsContext {
            vertex_buffer,
            index_buffer,

            texture: None,
            font_cache_texture,

            shader: ActiveShader::Default,
            default_shader,

            window_projection: glm::ortho(
                0.0,
                window_width as f32,
                window_height as f32,
                0.0,
                -1.0,
                1.0,
            ),

            canvas: ActiveCanvas::Backbuffer,
            backbuffer,

            vertex_data: Vec::with_capacity(MAX_VERTICES * VERTEX_STRIDE),
            element_capacity: MAX_INDICES,
            element_count: 0,

            internal_width,
            internal_height,
            scaling,
            screen_rect,
            letterbox_color: colors::BLACK,

            font_cache,
        })
    }
}

/// A rectangle of `f32`s.
#[derive(Debug, Copy, Clone, PartialEq)]
pub struct Rectangle {
    /// The X co-ordinate of the rectangle.
    pub x: f32,

    /// The Y co-ordinate of the rectangle.
    pub y: f32,

    /// The width of the rectangle.
    pub width: f32,

    /// The height of the rectangle.
    pub height: f32,
}

impl Rectangle {
    /// Creates a new `Rectangle`.
    pub fn new(x: f32, y: f32, width: f32, height: f32) -> Rectangle {
        Rectangle {
            x,
            y,
            width,
            height,
        }
    }

    /// Returns an infinite iterator of horizontally adjecent rectangles, starting at the specified
    /// point and increasing along the X axis.
    ///
    /// This can be useful when slicing spritesheets.
    ///
    /// # Examples
    /// ```
    /// # use tetra::graphics::Rectangle;
    /// let rects: Vec<Rectangle> = Rectangle::row(0.0, 0.0, 16.0, 16.0).take(3).collect();
    ///
    /// assert_eq!(Rectangle::new(0.0, 0.0, 16.0, 16.0), rects[0]);
    /// assert_eq!(Rectangle::new(16.0, 0.0, 16.0, 16.0), rects[1]);
    /// assert_eq!(Rectangle::new(32.0, 0.0, 16.0, 16.0), rects[2]);
    /// ```
    pub fn row(x: f32, y: f32, width: f32, height: f32) -> impl Iterator<Item = Rectangle> {
        RectangleRow {
            next_rect: Rectangle::new(x, y, width, height),
        }
    }

    /// Returns an infinite iterator of vertically adjecent rectangles, starting at the specified
    /// point and increasing along the Y axis.
    ///
    /// This can be useful when slicing spritesheets.
    ///
    /// # Examples
    /// ```
    /// # use tetra::graphics::Rectangle;
    /// let rects: Vec<Rectangle> = Rectangle::column(0.0, 0.0, 16.0, 16.0).take(3).collect();
    ///
    /// assert_eq!(Rectangle::new(0.0, 0.0, 16.0, 16.0), rects[0]);
    /// assert_eq!(Rectangle::new(0.0, 16.0, 16.0, 16.0), rects[1]);
    /// assert_eq!(Rectangle::new(0.0, 32.0, 16.0, 16.0), rects[2]);
    /// ```
    pub fn column(x: f32, y: f32, width: f32, height: f32) -> impl Iterator<Item = Rectangle> {
        RectangleColumn {
            next_rect: Rectangle::new(x, y, width, height),
        }
    }
}

#[derive(Debug, Clone)]
struct RectangleRow {
    next_rect: Rectangle,
}

impl Iterator for RectangleRow {
    type Item = Rectangle;

    fn next(&mut self) -> Option<Rectangle> {
        let current_rect = self.next_rect;
        self.next_rect.x += self.next_rect.width;
        Some(current_rect)
    }
}

#[derive(Debug, Clone)]
struct RectangleColumn {
    next_rect: Rectangle,
}

impl Iterator for RectangleColumn {
    type Item = Rectangle;

    fn next(&mut self) -> Option<Rectangle> {
        let current_rect = self.next_rect;
        self.next_rect.y += self.next_rect.height;
        Some(current_rect)
    }
}

/// Represents an RGBA color.
#[derive(Debug, Copy, Clone, PartialEq)]
pub struct Color {
    /// The red component of the color.
    pub r: f32,

    /// The green component of the color.
    pub g: f32,

    /// The blue component of the color.
    pub b: f32,

    /// The alpha component of the color.
    pub a: f32,
}

impl Color {
    /// Creates a new `Color`, with the specified RGB values and the alpha set to 1.0.
    pub fn rgb(r: f32, g: f32, b: f32) -> Color {
        Color { r, g, b, a: 1.0 }
    }

    /// Creates a new `Color`, with the specified RGBA values.
    pub fn rgba(r: f32, g: f32, b: f32, a: f32) -> Color {
        Color { r, g, b, a }
    }
}

/// Struct representing the parameters that can be used when drawing.
///
/// You can either use this as a builder by calling `DrawParams::new` and then chaining methods, or
/// construct it manually - whichever you find more pleasant to write.
#[derive(Debug, Clone, PartialEq)]
pub struct DrawParams {
    /// The position that the graphic should be drawn at. Defaults to [0.0, 0.0].
    pub position: Vec2,

    /// The scale that the graphic should be drawn at. Defaults to [1.0, 1.0].
    ///
    /// This can be set to a negative value to flip the graphic around the origin.
    pub scale: Vec2,

    /// The origin of the graphic. Defaults to [0.0, 0.0] (the top left).
    ///
    /// Positioning and scaling will be calculated relative to this point.
    pub origin: Vec2,

    /// The rotation of the graphic, in radians. Defaults to 0.0.
    pub rotation: f32,

    /// A color to multiply the graphic by. Defaults to white.
    pub color: Color,

    /// A sub-region of the graphic to draw. Defaults to `None`, which means the the full graphic will be drawn.
    ///
    /// This is useful if you're using spritesheets (which you should be!).
    pub clip: Option<Rectangle>,
}

impl DrawParams {
    /// Creates a new set of `DrawParams`.
    pub fn new() -> DrawParams {
        DrawParams::default()
    }

    /// Sets the position that the graphic should be drawn at.
    pub fn position(mut self, position: Vec2) -> DrawParams {
        self.position = position;
        self
    }

    /// Sets the scale that the graphic should be drawn at.
    pub fn scale(mut self, scale: Vec2) -> DrawParams {
        self.scale = scale;
        self
    }

    /// Sets the origin of the graphic.
    pub fn origin(mut self, origin: Vec2) -> DrawParams {
        self.origin = origin;
        self
    }

    /// Sets the rotation of the graphic, in radians.
    pub fn rotation(mut self, rotation: f32) -> DrawParams {
        self.rotation = rotation;
        self
    }

    /// Sets the color to multiply the graphic by.
    pub fn color(mut self, color: Color) -> DrawParams {
        self.color = color;
        self
    }

    /// Sets the region of the graphic to draw.
    pub fn clip(mut self, clip: Rectangle) -> DrawParams {
        self.clip = Some(clip);
        self
    }
}

impl Default for DrawParams {
    fn default() -> DrawParams {
        DrawParams {
            position: Vec2::new(0.0, 0.0),
            scale: Vec2::new(1.0, 1.0),
            origin: Vec2::new(0.0, 0.0),
            rotation: 0.0,
            color: colors::WHITE,
            clip: None,
        }
    }
}

impl From<Vec2> for DrawParams {
    fn from(position: Vec2) -> DrawParams {
        DrawParams {
            position,
            ..DrawParams::default()
        }
    }
}

/// Represents a type that can be drawn.
///
/// [graphics::draw](fn.draw.html) can be used to draw without importing this trait, which is sometimes
/// more convienent.
pub trait Drawable {
    /// Draws `self` to the screen (or a canvas, if one is enabled), using the specified parameters.
    ///
    /// Any type that implements `Into<DrawParams>` can be passed into this method. For example, since the majority
    /// of the time, you only care about changing the position, a `Vec2` can be passed to set the position and leave
    /// everything else as the defaults.
    fn draw<P>(&self, ctx: &mut Context, params: P)
    where
        P: Into<DrawParams>;
}

/// Clears the screen (or a canvas, if one is enabled) to the specified color.
pub fn clear(ctx: &mut Context, color: Color) {
    ctx.gl.clear(color.r, color.g, color.b, color.a);
}

// TODO: This function really needs cleaning up before it can be exposed publicly.

pub(crate) fn push_quad(
    ctx: &mut Context,
    x1: f32,
    y1: f32,
    x2: f32,
    y2: f32,
    mut u1: f32,
    mut v1: f32,
    mut u2: f32,
    mut v2: f32,
    params: &DrawParams,
) {
    // This function is a bit hairy, but it's more performant than doing the matrix math every
    // frame by a *lot* (at least going by the BunnyMark example). The logic is roughly based
    // on how FNA and LibGDX implement their spritebatches.

    if ctx.graphics.element_count >= ctx.graphics.element_capacity {
        flush(ctx);
    }

    let mut fx = (x1 - params.origin.x) * params.scale.x;
    let mut fy = (y1 - params.origin.y) * params.scale.y;
    let mut fx2 = (x2 - params.origin.x) * params.scale.x;
    let mut fy2 = (y2 - params.origin.y) * params.scale.y;

    if fx2 < fx {
        std::mem::swap(&mut fx, &mut fx2);
        std::mem::swap(&mut u1, &mut u2);
    }

    if fy2 < fy {
        std::mem::swap(&mut fy, &mut fy2);
        std::mem::swap(&mut v1, &mut v2);
    }

    // Branching here might be a bit of a premature optimization...
    let (ox1, oy1, ox2, oy2, ox3, oy3, ox4, oy4) = if params.rotation != 0.0 {
        let sin = params.rotation.sin();
        let cos = params.rotation.cos();
        (
            params.position.x + (cos * fx) - (sin * fy),
            params.position.y + (sin * fx) + (cos * fy),
            params.position.x + (cos * fx) - (sin * fy2),
            params.position.y + (sin * fx) + (cos * fy2),
            params.position.x + (cos * fx2) - (sin * fy2),
            params.position.y + (sin * fx2) + (cos * fy2),
            params.position.x + (cos * fx2) - (sin * fy),
            params.position.y + (sin * fx2) + (cos * fy),
        )
    } else {
        (
            params.position.x + fx,
            params.position.y + fy,
            params.position.x + fx,
            params.position.y + fy2,
            params.position.x + fx2,
            params.position.y + fy2,
            params.position.x + fx2,
            params.position.y + fy,
        )
    };

    ctx.graphics.vertex_data.extend_from_slice(&[
        // 1
        ox1,
        oy1,
        u1,
        v1,
        params.color.r,
        params.color.g,
        params.color.b,
        params.color.a,
        // 2
        ox2,
        oy2,
        u1,
        v2,
        params.color.r,
        params.color.g,
        params.color.b,
        params.color.a,
        // 3
        ox3,
        oy3,
        u2,
        v2,
        params.color.r,
        params.color.g,
        params.color.b,
        params.color.a,
        // 4
        ox4,
        oy4,
        u2,
        v1,
        params.color.r,
        params.color.g,
        params.color.b,
        params.color.a,
    ]);

    ctx.graphics.element_count += 6;
}

/// Draws an object to the screen (or to a canvas, if one is enabled).
///
/// This function simply calls [`draw`](trait.Drawable.html#tymethod.draw) on the passed object - it is
/// provided to allow you to avoid having to import the [`Drawable`](trait.Drawable.html) trait as well
/// as the `graphics` module.
pub fn draw<D: Drawable, P: Into<DrawParams>>(ctx: &mut Context, drawable: &D, params: P) {
    drawable.draw(ctx, params);
}

/// Sets the texture that is currently being used for rendering.
///
/// If the texture is different from the one that is currently in use, this will trigger a
/// [`flush`](fn.flush.html) to the graphics hardware - try to avoid texture swapping as
/// much as you can.
pub fn set_texture(ctx: &mut Context, texture: &Texture) {
    set_texture_ex(ctx, ActiveTexture::User(texture.clone()));
}

pub(crate) fn set_texture_ex(ctx: &mut Context, texture: ActiveTexture) {
    let wrapped_texture = Some(texture);

    if wrapped_texture != ctx.graphics.texture {
        flush(ctx);
        ctx.graphics.texture = wrapped_texture;
    }
}

/// Sets the shader that is currently being used for rendering.
///
/// If the shader is different from the one that is currently in use, this will trigger a
/// [`flush`](fn.flush.html) to the graphics hardware - try to avoid shader swapping as
/// much as you can.
pub fn set_shader(ctx: &mut Context, shader: &Shader) {
    set_shader_ex(ctx, ActiveShader::User(shader.clone()));
}

/// Sets the renderer back to using the default shader.
pub fn reset_shader(ctx: &mut Context) {
    set_shader_ex(ctx, ActiveShader::Default);
}

pub(crate) fn set_shader_ex(ctx: &mut Context, shader: ActiveShader) {
    if shader != ctx.graphics.shader {
        flush(ctx);
        ctx.graphics.shader = shader;
    }
}

/// Sets the renderer to redirect all drawing commands to the specified canvas.
///
/// If the canvas is different from the one that is currently in use, this will trigger a
/// [`flush`](fn.flush.html) to the graphics hardware.
pub fn set_canvas(ctx: &mut Context, canvas: &Canvas) {
    set_canvas_ex(ctx, ActiveCanvas::User(canvas.clone()));
}

/// Sets the renderer back to drawing to the screen directly.
pub fn reset_canvas(ctx: &mut Context) {
    set_canvas_ex(ctx, ActiveCanvas::Backbuffer);
}

pub(crate) fn set_canvas_ex(ctx: &mut Context, canvas: ActiveCanvas) {
    if canvas != ctx.graphics.canvas {
        flush(ctx);
        ctx.graphics.canvas = canvas;

        match &ctx.graphics.canvas {
            ActiveCanvas::Window => {
                ctx.gl.bind_default_framebuffer();
                ctx.gl.front_face(FrontFace::CounterClockwise);
                ctx.gl
                    .set_viewport(0, 0, window::get_width(ctx), window::get_height(ctx));
            }
            ActiveCanvas::Backbuffer => {
                ctx.gl
                    .bind_framebuffer(&ctx.graphics.backbuffer.framebuffer);
                ctx.gl.front_face(FrontFace::Clockwise);
                ctx.gl.set_viewport(
                    0,
                    0,
                    ctx.graphics.backbuffer.width(),
                    ctx.graphics.backbuffer.height(),
                );
            }
            ActiveCanvas::User(r) => {
                ctx.gl.bind_framebuffer(&r.framebuffer);
                ctx.gl.front_face(FrontFace::Clockwise);
                ctx.gl.set_viewport(0, 0, r.width(), r.height());
            }
        }
    }
}

/// Sends queued data to the graphics hardware.
///
/// You usually will not have to call this manually, as [`set_texture`](fn.set_texture.html) and
/// [`present`](fn.present.html) will automatically flush when necessary. Try to keep flushing
/// to a minimum, as this will reduce the number of draw calls made to the graphics device.
pub fn flush(ctx: &mut Context) {
    if !ctx.graphics.vertex_data.is_empty() {
        let texture = match &ctx.graphics.texture {
            None => return,
            Some(ActiveTexture::Backbuffer) => &ctx.graphics.backbuffer.texture,
            Some(ActiveTexture::FontCache) => &ctx.graphics.font_cache_texture,
            Some(ActiveTexture::User(t)) => &t,
        };

        let shader = match &ctx.graphics.shader {
            ActiveShader::Default => &ctx.graphics.default_shader,
            ActiveShader::User(s) => &s,
        };

        let projection = match &ctx.graphics.canvas {
            ActiveCanvas::Window => &ctx.graphics.window_projection,
            ActiveCanvas::Backbuffer => &ctx.graphics.backbuffer.projection,
            ActiveCanvas::User(r) => &r.projection,
        };

        ctx.gl.bind_texture(&texture.handle);

        ctx.gl.bind_program(&shader.handle);
        ctx.gl
            .set_uniform(&shader.handle, "u_projection", &projection);

        ctx.gl.bind_vertex_buffer(&ctx.graphics.vertex_buffer);
        ctx.gl
            .set_vertex_buffer_data(&ctx.graphics.vertex_buffer, &ctx.graphics.vertex_data, 0);

        ctx.gl
            .draw_elements(&ctx.graphics.index_buffer, ctx.graphics.element_count);

        ctx.graphics.vertex_data.clear();
        ctx.graphics.element_count = 0;
    }
}

/// Presents the result of drawing commands to the screen, scaling/letterboxing if necessary.
///
/// If any custom shaders/canvases are set, this function will unset them -
/// don't rely on the state of one render carrying over to the next!
///
/// You usually will not have to call this manually, as it is called for you at the end of every
/// frame. Note that calling it will trigger a [`flush`](fn.flush.html) to the graphics hardware.
pub fn present(ctx: &mut Context) {
    set_canvas_ex(ctx, ActiveCanvas::Window);
    set_shader_ex(ctx, ActiveShader::Default);
    set_texture_ex(ctx, ActiveTexture::Backbuffer);

    clear(ctx, ctx.graphics.letterbox_color);

    let screen_rect = ctx.graphics.screen_rect;

    push_quad(
        ctx,
        screen_rect.x,
        screen_rect.y,
        screen_rect.x + screen_rect.width,
        screen_rect.y + screen_rect.height,
        0.0,
        0.0,
        1.0,
        1.0,
        &DrawParams::new(),
    );

    flush(ctx);
    ctx.window.gl_swap_window();

    set_canvas_ex(ctx, ActiveCanvas::Backbuffer);
}

/// Gets the internal width of the screen.
pub fn get_internal_width(ctx: &Context) -> i32 {
    ctx.graphics.backbuffer.width()
}

/// Sets the internal width of the screen.
///
/// If the scaling mode is set to Resize, this will not take effect until the scaling
/// mode is changed.
pub fn set_internal_width(ctx: &mut Context, width: i32) {
    set_internal_size(ctx, width, ctx.graphics.internal_height);
}

/// Gets the internal height of the screen.
pub fn get_internal_height(ctx: &Context) -> i32 {
    ctx.graphics.backbuffer.height()
}

/// Sets the internal height of the screen.
///
/// If the scaling mode is set to Resize, this will not take effect until the scaling
/// mode is changed.
pub fn set_internal_height(ctx: &mut Context, height: i32) {
    set_internal_size(ctx, ctx.graphics.internal_width, height);
}

/// Gets the internal size of the screen.
pub fn get_internal_size(ctx: &Context) -> (i32, i32) {
    (
        ctx.graphics.backbuffer.width(),
        ctx.graphics.backbuffer.height(),
    )
}

/// Sets the internal size of the screen.
///
/// If the scaling mode is set to Resize, this will not take effect until the scaling
/// mode is changed.
pub fn set_internal_size(ctx: &mut Context, width: i32, height: i32) {
    ctx.graphics.internal_width = width;
    ctx.graphics.internal_height = height;

    if let ScreenScaling::Resize = ctx.graphics.scaling {

    } else {
        set_backbuffer_size(ctx, width, height);
        update_screen_rect(ctx);
    }
}

pub(crate) fn get_screen_rect(ctx: &Context) -> Rectangle {
    ctx.graphics.screen_rect
}

/// Gets the current scaling mode.
pub fn get_scaling(ctx: &mut Context) -> ScreenScaling {
    ctx.graphics.scaling
}

/// Sets the current scaling mode.
pub fn set_scaling(ctx: &mut Context, scaling: ScreenScaling) {
    ctx.graphics.scaling = scaling;

    if let ScreenScaling::Resize = ctx.graphics.scaling {
        set_backbuffer_size(ctx, window::get_width(ctx), window::get_height(ctx));
    } else {
        set_backbuffer_size(
            ctx,
            ctx.graphics.internal_width,
            ctx.graphics.internal_height,
        );
    }

    update_screen_rect(ctx);
}

/// Sets the color of the letterbox bars that are displayed when scaling the screen.
///
/// For information on which scaling modes can cause letterboxing, see the docs for
/// [`ScreenScaling`](./scaling/enum.ScreenScaling.html).
pub fn set_letterbox_color(ctx: &mut Context, color: Color) {
    ctx.graphics.letterbox_color = color;
}

pub(crate) fn set_backbuffer_size(ctx: &mut Context, width: i32, height: i32) {
    if ctx.graphics.backbuffer.width() != width || ctx.graphics.backbuffer.height() != height {
        ctx.graphics.backbuffer = Canvas::new(ctx, width, height);

        if let ActiveCanvas::Backbuffer = ctx.graphics.canvas {
            ctx.gl.set_viewport(0, 0, width, height);
        }
    }
}

pub(crate) fn update_screen_rect(ctx: &mut Context) {
    ctx.graphics.screen_rect = ctx.graphics.scaling.get_screen_rect(
        ctx.graphics.backbuffer.width(),
        ctx.graphics.backbuffer.height(),
        window::get_width(ctx),
        window::get_height(ctx),
    );
}

pub(crate) fn set_window_projection(ctx: &mut Context, width: i32, height: i32) {
    ctx.graphics.window_projection = glm::ortho(0.0, width as f32, height as f32, 0.0, -1.0, 1.0);
}<|MERGE_RESOLUTION|>--- conflicted
+++ resolved
@@ -6,31 +6,18 @@
 //! rendering.
 
 pub mod animation;
-<<<<<<< HEAD
+
 pub mod colors;
-=======
-mod canvas;
-pub mod color;
->>>>>>> 4e5bd198
 pub(crate) mod opengl;
 pub mod ui;
 
-<<<<<<< HEAD
+mod canvas;
 mod scaling;
 mod shader;
 mod text;
 mod texture;
 
-=======
-pub use self::animation::Animation;
-pub use self::canvas::*;
-pub use self::color::Color;
-pub use self::scaling::ScreenScaling;
-pub use self::shader::Shader;
-pub use self::text::{Font, Text};
-pub use self::texture::Texture;
-pub use self::ui::NineSlice;
->>>>>>> 4e5bd198
+pub use canvas::*;
 pub use glm::Vec2;
 pub use scaling::*;
 pub use shader::*;
