//! Functions and types used for rendering to the screen.
//!
//! This module implements a (hopefully!) efficent quad renderer, which will queue up
//! drawing operations until it is absolutely necessary to send them to the graphics
//! hardware. This allows us to minimize the number of draw calls made, speeding up
//! rendering.

pub mod animation;
pub mod colors;
pub(crate) mod opengl;
pub mod ui;

mod scaling;
mod shader;
mod text;
mod texture;

pub use glm::Vec2;
pub use scaling::*;
pub use shader::*;
pub use text::*;
pub use texture::*;

use glm::{self, Mat4};
use glyph_brush::{GlyphBrush, GlyphBrushBuilder};

use crate::error::Result;
use crate::graphics::opengl::{
    BufferUsage, GLDevice, GLFramebuffer, GLIndexBuffer, GLVertexBuffer, TextureFormat,
};
use crate::window;
use crate::Context;

const MAX_SPRITES: usize = 2048;
const MAX_VERTICES: usize = MAX_SPRITES * 4;
const MAX_INDICES: usize = MAX_SPRITES * 6;
const VERTEX_STRIDE: usize = 8;
const INDEX_ARRAY: [u32; 6] = [0, 1, 2, 2, 3, 0];
const DEFAULT_FONT: &[u8] = include_bytes!("./resources/DejaVuSansMono.ttf");

#[derive(PartialEq)]
pub(crate) enum ActiveTexture {
    Framebuffer,
    FontCache,
    User(Texture),
}

#[derive(PartialEq)]
pub(crate) enum ActiveShader {
    Default,
    User(Shader),
}

#[derive(PartialEq)]
pub(crate) enum ActiveProjection {
    Internal,
    Window,
}

#[derive(PartialEq)]
pub(crate) enum ActiveFramebuffer {
    Backbuffer,
    Window,
}

pub(crate) struct GraphicsContext {
    vertex_buffer: GLVertexBuffer,
    index_buffer: GLIndexBuffer,

    texture: Option<ActiveTexture>,
    backbuffer_texture: Texture,
    font_cache_texture: Texture,

    shader: ActiveShader,
    default_shader: Shader,

    projection: ActiveProjection,
    internal_projection: Mat4,
    window_projection: Mat4,

    framebuffer: ActiveFramebuffer,
    backbuffer: GLFramebuffer,

    vertex_data: Vec<f32>,
    element_capacity: usize,
    element_count: usize,

    internal_width: i32,
    internal_height: i32,
    scaling: ScreenScaling,
    screen_rect: Rectangle,
    letterbox_color: Color,

    font_cache: GlyphBrush<'static>,
}

impl GraphicsContext {
    pub(crate) fn new(
        device: &mut GLDevice,
        window_width: i32,
        window_height: i32,
        internal_width: i32,
        internal_height: i32,
        scaling: ScreenScaling,
    ) -> Result<GraphicsContext> {
        assert!(
            MAX_VERTICES <= 32767,
            "Can't have more than 32767 vertices to a single buffer"
        );

        let (backbuffer_width, backbuffer_height) = match scaling {
            ScreenScaling::Resize => (window_width, window_height),
            _ => (internal_width, internal_height),
        };

        let screen_rect =
            scaling.get_screen_rect(internal_width, internal_height, window_width, window_height);

        let backbuffer = device.new_framebuffer();
        let backbuffer_texture = Texture::from_handle(device.new_texture(
            backbuffer_width,
            backbuffer_height,
            TextureFormat::Rgb,
        ));

        device.attach_texture_to_framebuffer(&backbuffer, &backbuffer_texture.handle, false);
        device.set_viewport(0, 0, backbuffer_width, backbuffer_height);

        let indices: Vec<u32> = INDEX_ARRAY
            .iter()
            .cycle()
            .take(MAX_INDICES)
            .enumerate()
            .map(|(i, vertex)| vertex + i as u32 / 6 * 4)
            .collect();

        let vertex_buffer = device.new_vertex_buffer(
            MAX_VERTICES * VERTEX_STRIDE,
            VERTEX_STRIDE,
            BufferUsage::DynamicDraw,
        );

        device.set_vertex_buffer_attribute(&vertex_buffer, 0, 2, 0);
        device.set_vertex_buffer_attribute(&vertex_buffer, 1, 2, 2);
        device.set_vertex_buffer_attribute(&vertex_buffer, 2, 4, 4);

        let index_buffer = device.new_index_buffer(MAX_INDICES, BufferUsage::StaticDraw);

        device.set_index_buffer_data(&index_buffer, &indices, 0);

        let default_shader = Shader::from_handle(device.compile_program(
            shader::DEFAULT_VERTEX_SHADER,
            shader::DEFAULT_FRAGMENT_SHADER,
        )?);

        let font_cache = GlyphBrushBuilder::using_font_bytes(DEFAULT_FONT).build();
        let (width, height) = font_cache.texture_dimensions();

        let font_cache_texture = Texture::from_handle(device.new_texture(
            width as i32,
            height as i32,
            TextureFormat::Rgba,
        ));

        Ok(GraphicsContext {
            vertex_buffer,
            index_buffer,

            texture: None,
            backbuffer_texture,
            font_cache_texture,

            shader: ActiveShader::Default,
            default_shader,

            projection: ActiveProjection::Internal,
            internal_projection: ortho(
                0.0,
                backbuffer_width as f32,
                backbuffer_height as f32,
                0.0,
                -1.0,
                1.0,
            ),
            window_projection: ortho(
                0.0,
                window_width as f32,
                window_height as f32,
                0.0,
                -1.0,
                1.0,
            ),

            framebuffer: ActiveFramebuffer::Backbuffer,
            backbuffer,

            vertex_data: Vec::with_capacity(MAX_VERTICES * VERTEX_STRIDE),
            element_capacity: MAX_INDICES,
            element_count: 0,

            internal_width,
            internal_height,
            scaling,
            screen_rect,
            letterbox_color: color::BLACK,

            font_cache,
        })
    }
}

/// A rectangle of `f32`s.
#[derive(Debug, Copy, Clone, PartialEq)]
pub struct Rectangle {
    /// The X co-ordinate of the rectangle.
    pub x: f32,

    /// The Y co-ordinate of the rectangle.
    pub y: f32,

    /// The width of the rectangle.
    pub width: f32,

    /// The height of the rectangle.
    pub height: f32,
}

impl Rectangle {
    /// Creates a new `Rectangle`.
    pub fn new(x: f32, y: f32, width: f32, height: f32) -> Rectangle {
        Rectangle {
            x,
            y,
            width,
            height,
        }
    }

    /// Returns an infinite iterator of horizontally adjecent rectangles, starting at the specified
    /// point and increasing along the X axis.
    ///
    /// This can be useful when slicing spritesheets.
    ///
    /// # Examples
    /// ```
    /// # use tetra::graphics::Rectangle;
    /// let rects: Vec<Rectangle> = Rectangle::row(0.0, 0.0, 16.0, 16.0).take(3).collect();
    ///
    /// assert_eq!(Rectangle::new(0.0, 0.0, 16.0, 16.0), rects[0]);
    /// assert_eq!(Rectangle::new(16.0, 0.0, 16.0, 16.0), rects[1]);
    /// assert_eq!(Rectangle::new(32.0, 0.0, 16.0, 16.0), rects[2]);
    /// ```
    pub fn row(x: f32, y: f32, width: f32, height: f32) -> impl Iterator<Item = Rectangle> {
        RectangleRow {
            next_rect: Rectangle::new(x, y, width, height),
        }
    }

    /// Returns an infinite iterator of vertically adjecent rectangles, starting at the specified
    /// point and increasing along the Y axis.
    ///
    /// This can be useful when slicing spritesheets.
    ///
    /// # Examples
    /// ```
    /// # use tetra::graphics::Rectangle;
    /// let rects: Vec<Rectangle> = Rectangle::column(0.0, 0.0, 16.0, 16.0).take(3).collect();
    ///
    /// assert_eq!(Rectangle::new(0.0, 0.0, 16.0, 16.0), rects[0]);
    /// assert_eq!(Rectangle::new(0.0, 16.0, 16.0, 16.0), rects[1]);
    /// assert_eq!(Rectangle::new(0.0, 32.0, 16.0, 16.0), rects[2]);
    /// ```
    pub fn column(x: f32, y: f32, width: f32, height: f32) -> impl Iterator<Item = Rectangle> {
        RectangleColumn {
            next_rect: Rectangle::new(x, y, width, height),
        }
    }
}

#[derive(Debug, Clone)]
struct RectangleRow {
    next_rect: Rectangle,
}

impl Iterator for RectangleRow {
    type Item = Rectangle;

    fn next(&mut self) -> Option<Rectangle> {
        let current_rect = self.next_rect;
        self.next_rect.x += self.next_rect.width;
        Some(current_rect)
    }
}

#[derive(Debug, Clone)]
struct RectangleColumn {
    next_rect: Rectangle,
}

impl Iterator for RectangleColumn {
    type Item = Rectangle;

    fn next(&mut self) -> Option<Rectangle> {
        let current_rect = self.next_rect;
        self.next_rect.y += self.next_rect.height;
        Some(current_rect)
    }
}

/// Represents an RGBA color.
#[derive(Debug, Copy, Clone, PartialEq)]
pub struct Color {
    /// The red component of the color.
    pub r: f32,

    /// The green component of the color.
    pub g: f32,

    /// The blue component of the color.
    pub b: f32,

    /// The alpha component of the color.
    pub a: f32,
}

impl Color {
    /// Creates a new `Color`, with the specified RGB values and the alpha set to 1.0.
    pub fn rgb(r: f32, g: f32, b: f32) -> Color {
        Color { r, g, b, a: 1.0 }
    }

    /// Creates a new `Color`, with the specified RGBA values.
    pub fn rgba(r: f32, g: f32, b: f32, a: f32) -> Color {
        Color { r, g, b, a }
    }
}

/// Struct representing the parameters that can be used when drawing.
///
/// You can either use this as a builder by calling `DrawParams::new` and then chaining methods, or
/// construct it manually - whichever you find more pleasant to write.
#[derive(Debug, Clone, PartialEq)]
pub struct DrawParams {
    /// The position that the graphic should be drawn at. Defaults to [0.0, 0.0].
    pub position: Vec2,

    /// The scale that the graphic should be drawn at. Defaults to [1.0, 1.0].
    ///
    /// This can be set to a negative value to flip the graphic around the origin.
    pub scale: Vec2,

    /// The origin of the graphic. Defaults to [0.0, 0.0] (the top left).
    ///
    /// Positioning and scaling will be calculated relative to this point.
    pub origin: Vec2,

    /// The rotation of the graphic, in radians. Defaults to 0.0.
    pub rotation: f32,

    /// A color to multiply the graphic by. Defaults to white.
    pub color: Color,

    /// A sub-region of the graphic to draw. Defaults to `None`, which means the the full graphic will be drawn.
    ///
    /// This is useful if you're using spritesheets (which you should be!).
    pub clip: Option<Rectangle>,
}

impl DrawParams {
    /// Creates a new set of `DrawParams`.
    pub fn new() -> DrawParams {
        DrawParams::default()
    }

    /// Sets the position that the graphic should be drawn at.
    pub fn position(mut self, position: Vec2) -> DrawParams {
        self.position = position;
        self
    }

    /// Sets the scale that the graphic should be drawn at.
    pub fn scale(mut self, scale: Vec2) -> DrawParams {
        self.scale = scale;
        self
    }

    /// Sets the origin of the graphic.
    pub fn origin(mut self, origin: Vec2) -> DrawParams {
        self.origin = origin;
        self
    }

    /// Sets the rotation of the graphic, in radians.
    pub fn rotation(mut self, rotation: f32) -> DrawParams {
        self.rotation = rotation;
        self
    }

    /// Sets the color to multiply the graphic by.
    pub fn color(mut self, color: Color) -> DrawParams {
        self.color = color;
        self
    }

    /// Sets the region of the graphic to draw.
    pub fn clip(mut self, clip: Rectangle) -> DrawParams {
        self.clip = Some(clip);
        self
    }
}

impl Default for DrawParams {
    fn default() -> DrawParams {
        DrawParams {
            position: Vec2::new(0.0, 0.0),
            scale: Vec2::new(1.0, 1.0),
            origin: Vec2::new(0.0, 0.0),
            rotation: 0.0,
            color: colors::WHITE,
            clip: None,
        }
    }
}

impl From<Vec2> for DrawParams {
    fn from(position: Vec2) -> DrawParams {
        DrawParams {
            position,
            ..DrawParams::default()
        }
    }
}

/// Represents a type that can be drawn to the screen/render target.
///
/// [graphics::draw](fn.draw.html) can be used to draw without importing this trait, which is sometimes
/// more convienent.
pub trait Drawable {
    /// Draws `self` to the currently enabled render target, using the specified parameters.
    ///
    /// Any type that implements `Into<DrawParams>` can be passed into this method. For example, since the majority
    /// of the time, you only care about changing the position, a `Vec2` can be passed to set the position and leave
    /// everything else as the defaults.
    fn draw<P>(&self, ctx: &mut Context, params: P)
    where
        P: Into<DrawParams>;
}

/// Clears the currently enabled render target to the specified color.
pub fn clear(ctx: &mut Context, color: Color) {
    ctx.gl.clear(color.r, color.g, color.b, color.a);
}

// TODO: This function really needs cleaning up before it can be exposed publicly.

pub(crate) fn push_quad(
    ctx: &mut Context,
    x1: f32,
    y1: f32,
    x2: f32,
    y2: f32,
    mut u1: f32,
    mut v1: f32,
    mut u2: f32,
    mut v2: f32,
    params: &DrawParams,
) {
    // This function is a bit hairy, but it's more performant than doing the matrix math every
    // frame by a *lot* (at least going by the BunnyMark example). The logic is roughly based
    // on how FNA and LibGDX implement their spritebatches.

    if ctx.graphics.element_count >= ctx.graphics.element_capacity {
        flush(ctx);
    }

    let mut fx = (x1 - params.origin.x) * params.scale.x;
    let mut fy = (y1 - params.origin.y) * params.scale.y;
    let mut fx2 = (x2 - params.origin.x) * params.scale.x;
    let mut fy2 = (y2 - params.origin.y) * params.scale.y;

    if fx2 < fx {
        std::mem::swap(&mut fx, &mut fx2);
        std::mem::swap(&mut u1, &mut u2);
    }

    if fy2 < fy {
        std::mem::swap(&mut fy, &mut fy2);
        std::mem::swap(&mut v1, &mut v2);
    }

    // Branching here might be a bit of a premature optimization...
    let (ox1, oy1, ox2, oy2, ox3, oy3, ox4, oy4) = if params.rotation != 0.0 {
        let sin = params.rotation.sin();
        let cos = params.rotation.cos();
        (
            params.position.x + (cos * fx) - (sin * fy),
            params.position.y + (sin * fx) + (cos * fy),
            params.position.x + (cos * fx) - (sin * fy2),
            params.position.y + (sin * fx) + (cos * fy2),
            params.position.x + (cos * fx2) - (sin * fy2),
            params.position.y + (sin * fx2) + (cos * fy2),
            params.position.x + (cos * fx2) - (sin * fy),
            params.position.y + (sin * fx2) + (cos * fy),
        )
    } else {
        (
            params.position.x + fx,
            params.position.y + fy,
            params.position.x + fx,
            params.position.y + fy2,
            params.position.x + fx2,
            params.position.y + fy2,
            params.position.x + fx2,
            params.position.y + fy,
        )
    };

    ctx.graphics.vertex_data.extend_from_slice(&[
        // 1
        ox1,
        oy1,
        u1,
        v1,
        params.color.r,
        params.color.g,
        params.color.b,
        params.color.a,
        // 2
        ox2,
        oy2,
        u1,
        v2,
        params.color.r,
        params.color.g,
        params.color.b,
        params.color.a,
        // 3
        ox3,
        oy3,
        u2,
        v2,
        params.color.r,
        params.color.g,
        params.color.b,
        params.color.a,
        // 4
        ox4,
        oy4,
        u2,
        v1,
        params.color.r,
        params.color.g,
        params.color.b,
        params.color.a,
    ]);

    ctx.graphics.element_count += 6;
}

/// Draws an object to the currently enabled render target.
///
/// This function simply calls [`draw`](trait.Drawable.html#tymethod.draw) on the passed object - it is
/// provided to allow you to avoid having to import the [`Drawable`](trait.Drawable.html) trait as well
/// as the `graphics` module.
pub fn draw<D: Drawable, P: Into<DrawParams>>(ctx: &mut Context, drawable: &D, params: P) {
    drawable.draw(ctx, params);
}

/// Sets the texture that is currently being used for rendering.
///
/// If the texture is different from the one that is currently in use, this will trigger a
/// [`flush`](fn.flush.html) to the graphics hardware - try to avoid texture swapping as
/// much as you can.
pub fn set_texture(ctx: &mut Context, texture: &Texture) {
    set_texture_ex(ctx, ActiveTexture::User(texture.clone()));
}

pub(crate) fn set_texture_ex(ctx: &mut Context, texture: ActiveTexture) {
    let wrapped_texture = Some(texture);

    if wrapped_texture != ctx.graphics.texture {
        flush(ctx);
        ctx.graphics.texture = wrapped_texture;
    }
}

/// Sets the shader that is currently being used for rendering.
///
/// If the shader is different from the one that is currently in use, this will trigger a
/// [`flush`](fn.flush.html) to the graphics hardware - try to avoid shader swapping as
/// much as you can.
pub fn set_shader(ctx: &mut Context, shader: &Shader) {
    set_shader_ex(ctx, ActiveShader::User(shader.clone()));
}

/// Sets the renderer back to using the default shader.
pub fn reset_shader(ctx: &mut Context) {
    set_shader_ex(ctx, ActiveShader::Default);
}

pub(crate) fn set_shader_ex(ctx: &mut Context, shader: ActiveShader) -> Option<Shader> {
    if shader != ctx.graphics.shader {
        flush(ctx);
        let old_shader = std::mem::replace(&mut ctx.graphics.shader, shader);

        if let ActiveShader::User(s) = old_shader {
            return Some(s);
        }
    }

    None
}

pub(crate) fn set_projection_ex(ctx: &mut Context, projection: ActiveProjection) {
    if projection != ctx.graphics.projection {
        flush(ctx);
        ctx.graphics.projection = projection;
    }
}

pub(crate) fn set_framebuffer_ex(ctx: &mut Context, framebuffer: ActiveFramebuffer) {
    if framebuffer != ctx.graphics.framebuffer {
        flush(ctx);
        ctx.graphics.framebuffer = framebuffer;

        match ctx.graphics.framebuffer {
            ActiveFramebuffer::Backbuffer => {
                ctx.gl.bind_framebuffer(&ctx.graphics.backbuffer);
                ctx.gl
                    .set_viewport(0, 0, get_internal_width(ctx), get_internal_height(ctx));
            }
            ActiveFramebuffer::Window => {
                ctx.gl.bind_default_framebuffer();
                ctx.gl
                    .set_viewport(0, 0, window::get_width(ctx), window::get_height(ctx));
            }
        }
    }
}

/// Sends queued data to the graphics hardware.
///
/// You usually will not have to call this manually, as [`set_texture`](fn.set_texture.html) and
/// [`present`](fn.present.html) will automatically flush when necessary. Try to keep flushing
/// to a minimum, as this will reduce the number of draw calls made to the graphics device.
pub fn flush(ctx: &mut Context) {
    if !ctx.graphics.vertex_data.is_empty() {
        let texture = match &ctx.graphics.texture {
            None => return,
            Some(ActiveTexture::Framebuffer) => &ctx.graphics.backbuffer_texture,
            Some(ActiveTexture::FontCache) => &ctx.graphics.font_cache_texture,
            Some(ActiveTexture::User(t)) => &t,
        };

        let shader = match &ctx.graphics.shader {
            ActiveShader::Default => &ctx.graphics.default_shader,
            ActiveShader::User(s) => &s,
        };

        let projection = match &ctx.graphics.projection {
            ActiveProjection::Internal => &ctx.graphics.internal_projection,
            ActiveProjection::Window => &ctx.graphics.window_projection,
        };

        ctx.gl.bind_texture(&texture.handle);

        ctx.gl.bind_program(&shader.handle);
        ctx.gl
            .set_uniform(&shader.handle, "u_projection", &projection);

        ctx.gl.bind_vertex_buffer(&ctx.graphics.vertex_buffer);
        ctx.gl
            .set_vertex_buffer_data(&ctx.graphics.vertex_buffer, &ctx.graphics.vertex_data, 0);

        ctx.gl
            .draw_elements(&ctx.graphics.index_buffer, ctx.graphics.element_count);

        ctx.graphics.vertex_data.clear();
        ctx.graphics.element_count = 0;
    }
}

/// Draws the currently enabled render target to the screen, scaling/letterboxing it if necessary.
///
/// You usually will not have to call this manually, as it is called for you at the end of every
/// frame. Note that calling it will trigger a [`flush`](fn.flush.html) to the graphics hardware.
pub fn present(ctx: &mut Context) {
    set_framebuffer_ex(ctx, ActiveFramebuffer::Window);
    set_projection_ex(ctx, ActiveProjection::Window);
    set_texture_ex(ctx, ActiveTexture::Framebuffer);
    let user_shader = set_shader_ex(ctx, ActiveShader::Default);

<<<<<<< HEAD
    clear(ctx, colors::BLACK);
=======
    clear(ctx, ctx.graphics.letterbox_color);
>>>>>>> 5021671e

    let screen_rect = ctx.graphics.screen_rect;

    push_quad(
        ctx,
        screen_rect.x,
        screen_rect.y,
        screen_rect.x + screen_rect.width,
        screen_rect.y + screen_rect.height,
        0.0,
        1.0,
        1.0,
        0.0,
        &DrawParams::new(),
    );

    flush(ctx);
    ctx.window.gl_swap_window();

    set_framebuffer_ex(ctx, ActiveFramebuffer::Backbuffer);
    set_projection_ex(ctx, ActiveProjection::Internal);

    if let Some(s) = user_shader {
        set_shader_ex(ctx, ActiveShader::User(s));
    }
}

/// Gets the internal width of the screen.
pub fn get_internal_width(ctx: &Context) -> i32 {
    ctx.graphics.backbuffer_texture.width()
}

/// Sets the internal width of the screen.
///
/// If the scaling mode is set to Resize, this will not take effect until the scaling
/// mode is changed.
pub fn set_internal_width(ctx: &mut Context, width: i32) {
    set_internal_size(ctx, width, ctx.graphics.internal_height);
}

/// Gets the internal height of the screen.
pub fn get_internal_height(ctx: &Context) -> i32 {
    ctx.graphics.backbuffer_texture.height()
}

/// Sets the internal height of the screen.
///
/// If the scaling mode is set to Resize, this will not take effect until the scaling
/// mode is changed.
pub fn set_internal_height(ctx: &mut Context, height: i32) {
    set_internal_size(ctx, ctx.graphics.internal_width, height);
}

/// Gets the internal size of the screen.
pub fn get_internal_size(ctx: &Context) -> (i32, i32) {
    (
        ctx.graphics.backbuffer_texture.width(),
        ctx.graphics.backbuffer_texture.height(),
    )
}

/// Sets the internal size of the screen.
///
/// If the scaling mode is set to Resize, this will not take effect until the scaling
/// mode is changed.
pub fn set_internal_size(ctx: &mut Context, width: i32, height: i32) {
    ctx.graphics.internal_width = width;
    ctx.graphics.internal_height = height;

    if let ScreenScaling::Resize = ctx.graphics.scaling {

    } else {
        set_backbuffer_size(ctx, width, height);
        update_screen_rect(ctx);
    }
}

pub(crate) fn get_screen_rect(ctx: &Context) -> Rectangle {
    ctx.graphics.screen_rect
}

/// Gets the current scaling mode.
pub fn get_scaling(ctx: &mut Context) -> ScreenScaling {
    ctx.graphics.scaling
}

/// Sets the current scaling mode.
pub fn set_scaling(ctx: &mut Context, scaling: ScreenScaling) {
    ctx.graphics.scaling = scaling;

    if let ScreenScaling::Resize = ctx.graphics.scaling {
        set_backbuffer_size(ctx, window::get_width(ctx), window::get_height(ctx));
    } else {
        set_backbuffer_size(
            ctx,
            ctx.graphics.internal_width,
            ctx.graphics.internal_height,
        );
    }

    update_screen_rect(ctx);
}

/// Sets the color of the letterbox bars that are displayed when scaling the screen.
/// 
/// For information on which scaling modes can cause letterboxing, see the docs for
/// [`ScreenScaling`](./scaling/enum.ScreenScaling.html).
pub fn set_letterbox_color(ctx: &mut Context, color: Color) {
    ctx.graphics.letterbox_color = color;
}

pub(crate) fn set_backbuffer_size(ctx: &mut Context, width: i32, height: i32) {
    ctx.graphics.internal_projection = ortho(0.0, width as f32, height as f32, 0.0, -1.0, 1.0);

    ctx.graphics.backbuffer_texture =
        Texture::from_handle(ctx.gl.new_texture(width, height, TextureFormat::Rgb));

    ctx.gl.attach_texture_to_framebuffer(
        &ctx.graphics.backbuffer,
        &ctx.graphics.backbuffer_texture.handle,
        true,
    );

    // TODO: This might conflict with set_framebuffer_ex - bit of a hack
    ctx.gl.set_viewport(0, 0, width, height);
}

pub(crate) fn update_screen_rect(ctx: &mut Context) {
    ctx.graphics.screen_rect = ctx.graphics.scaling.get_screen_rect(
        ctx.graphics.backbuffer_texture.width(),
        ctx.graphics.backbuffer_texture.height(),
        window::get_width(ctx),
        window::get_height(ctx),
    );
}

pub(crate) fn set_window_projection(ctx: &mut Context, width: i32, height: i32) {
    ctx.graphics.window_projection = ortho(0.0, width as f32, height as f32, 0.0, -1.0, 1.0);
}

pub(crate) fn ortho(left: f32, right: f32, bottom: f32, top: f32, near: f32, far: f32) -> Mat4 {
    // Taken from GGEZ - nalgebra doesn't like upside-down projections
    let c0r0 = 2.0 / (right - left);
    let c0r1 = 0.0;
    let c0r2 = 0.0;
    let c0r3 = 0.0;
    let c1r0 = 0.0;
    let c1r1 = 2.0 / (top - bottom);
    let c1r2 = 0.0;
    let c1r3 = 0.0;
    let c2r0 = 0.0;
    let c2r1 = 0.0;
    let c2r2 = -2.0 / (far - near);
    let c2r3 = 0.0;
    let c3r0 = -(right + left) / (right - left);
    let c3r1 = -(top + bottom) / (top - bottom);
    let c3r2 = -(far + near) / (far - near);
    let c3r3 = 1.0;

    Mat4::from([
        [c0r0, c0r1, c0r2, c0r3],
        [c1r0, c1r1, c1r2, c1r3],
        [c2r0, c2r1, c2r2, c2r3],
        [c3r0, c3r1, c3r2, c3r3],
    ])
}<|MERGE_RESOLUTION|>--- conflicted
+++ resolved
@@ -690,11 +690,7 @@
     set_texture_ex(ctx, ActiveTexture::Framebuffer);
     let user_shader = set_shader_ex(ctx, ActiveShader::Default);
 
-<<<<<<< HEAD
-    clear(ctx, colors::BLACK);
-=======
     clear(ctx, ctx.graphics.letterbox_color);
->>>>>>> 5021671e
 
     let screen_rect = ctx.graphics.screen_rect;
 
