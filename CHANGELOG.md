--- conflicted
+++ resolved
@@ -4,7 +4,6 @@
 
 This project adheres to Semantic Versioning.
 
-<<<<<<< HEAD
 ## 0.3.0 - Upcoming
 
 ### Changed
@@ -16,8 +15,8 @@
 ### Removed
 
 * The deprecated `build_matrix` method has been removed from `DrawParams`.
-=======
-## Upcoming
+
+## 0.2.x - Upcoming
 
 ### Added
 
@@ -26,7 +25,6 @@
 ### Fixed
 
 * Fixed issue with the backbuffer not being bound on the first frame.
->>>>>>> fcc53bb0
 
 ## [0.2.16] - 2019-04-07
 
